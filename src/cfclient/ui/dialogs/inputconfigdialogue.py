#!/usr/bin/env python
# -*- coding: utf-8 -*-
#
#     ||          ____  _ __
#  +------+      / __ )(_) /_______________ _____  ___
#  | 0xBC |     / __  / / __/ ___/ ___/ __ `/_  / / _ \
#  +------+    / /_/ / / /_/ /__/ /  / /_/ / / /_/  __/
#   ||  ||    /_____/_/\__/\___/_/   \__,_/ /___/\___/
#
#  Copyright (C) 2011-2017 Bitcraze AB
#
#  Crazyflie Nano Quadcopter Client
#
#  This program is free software; you can redistribute it and/or
#  modify it under the terms of the GNU General Public License
#  as published by the Free Software Foundation; either version 2
#  of the License, or (at your option) any later version.
#
#  This program is distributed in the hope that it will be useful,
#  but WITHOUT ANY WARRANTY; without even the implied warranty of
#  MERCHANTABILITY or FITNESS FOR A PARTICULAR PURPOSE.  See the
#  GNU General Public License for more details.
#  You should have received a copy of the GNU General Public License along with
#  this program; if not, write to the Free Software Foundation, Inc.,
#  51 Franklin Street, Fifth Floor, Boston, MA  02110-1301, USA.
"""
Dialogue used to select and configure an inputdevice. This includes mapping
buttons and axis to match controls for the Crazyflie.
"""
import logging

import cfclient
<<<<<<< HEAD
from PyQt4.QtCore import QThread, SIGNAL
from PyQt4.QtCore import QTimer
from PyQt4.QtCore import pyqtSignal
from PyQt4.QtGui import QMessageBox
from cfclient.utils.config_manager import ConfigManager
from PyQt4 import Qt
from PyQt4 import QtGui
from PyQt4 import uic
from PyQt4.Qt import *  # noqa
=======
from PyQt5.QtCore import QThread
from PyQt5.QtCore import QTimer
from PyQt5.QtCore import pyqtSignal
from PyQt5.QtWidgets import QMessageBox
from cfclient.utils.config_manager import ConfigManager
from PyQt5 import Qt
from PyQt5 import QtWidgets
from PyQt5 import uic
from PyQt5.Qt import *  # noqa
>>>>>>> 9b95704c

__author__ = 'Bitcraze AB'
__all__ = ['InputConfigDialogue']

logger = logging.getLogger(__name__)

(inputconfig_widget_class, connect_widget_base_class) = (
    uic.loadUiType(cfclient.module_path + '/ui/dialogs/inputconfigdialogue.ui')
)


class InputConfigDialogue(QtWidgets.QWidget, inputconfig_widget_class):

    def __init__(self, joystickReader, *args):
        super(InputConfigDialogue, self).__init__(*args)
        self.setupUi(self)
        self._input = joystickReader

        self._input_device_reader = DeviceReader(self._input)
        self._input_device_reader.start()

        self._input_device_reader.raw_axis_data_signal.connect(
            self._detect_axis)
        self._input_device_reader.raw_button_data_signal.connect(
            self._detect_button)
        self._input_device_reader.mapped_values_signal.connect(
            self._update_mapped_values)

        self.cancelButton.clicked.connect(self.close)
        self.saveButton.clicked.connect(self._save_config)

        self.detectPitch.clicked.connect(
            lambda: self._axis_detect(
                "pitch", "Pitch axis",
                "Center the pitch axis then do max %s pitch",
                ["forward", "backward"]))
        self.detectRoll.clicked.connect(
            lambda: self._axis_detect(
                "roll", "Roll axis",
                "Center the roll axis and then do max %s roll",
                ["right", "left"]))
        self.detectYaw.clicked.connect(
            lambda: self._axis_detect(
                "yaw", "Yaw axis",
                "Center the yaw axis and then do max %s yaw",
                ["right", "left"]))
        self.detectThrust.clicked.connect(
            lambda: self._axis_detect(
                "thrust", "Thrust axis",
                "Center the thrust axis, and then do max thrust"))
        self.detectPitchPos.clicked.connect(
            lambda: self._button_detect(
                "pitchPos", "Pitch Cal Positive",
                "Press the button for Pitch postive calibration"))
        self.detectPitchNeg.clicked.connect(
            lambda: self._button_detect(
                "pitchNeg", "Pitch Cal Negative",
                "Press the button for Pitch negative calibration"))
        self.detectRollPos.clicked.connect(
            lambda: self._button_detect(
                "rollPos", "Roll Cal Positive",
                "Press the button for Roll positive calibration"))
        self.detectRollNeg.clicked.connect(
            lambda: self._button_detect(
                "rollNeg", "Roll Cal Negative",
                "Press the button for Roll negative calibration"))
        self.detectKillswitch.clicked.connect(
            lambda: self._button_detect(
                "killswitch", "Killswitch",
                "Press the button for the killswitch (will disable motors)"))
        self.detectAlt1.clicked.connect(
            lambda: self._button_detect(
                "alt1", "Alternative function 1",
                "The alternative function 1 that will do a callback"))
        self.detectAlt2.clicked.connect(
            lambda: self._button_detect(
                "alt2", "Alternative function 2",
                "The alternative function 2 that will do a callback"))
        self.detectExitapp.clicked.connect(
            lambda: self._button_detect(
                "exitapp", "Exit application",
                "Press the button for exiting the application"))
        self._detect_assisted_control.clicked.connect(
            lambda: self._button_detect(
                "assistedControl", "Assisted control",
                "Press the button for assisted control mode activation "
                "(releasing returns to manual mode)"))
        self.detectMuxswitch.clicked.connect(
            lambda: self._button_detect(
                "muxswitch", "Mux Switch",
                "Press the button for mux switching"))

        self.configButton.clicked.connect(self._start_configuration)
        self.loadButton.clicked.connect(self._load_config_from_file)
        self.deleteButton.clicked.connect(self._delete_configuration)

        self._popup = None
        self._combined_button = None
        self._detection_buttons = [
            self.detectPitch, self.detectRoll,
            self.detectYaw, self.detectThrust,
            self.detectPitchPos, self.detectPitchNeg,
            self.detectRollPos, self.detectRollNeg,
            self.detectKillswitch, self.detectExitapp,
            self._detect_assisted_control, self.detectAlt1,
            self.detectAlt2, self.detectMuxswitch]

        self._button_to_detect = ""
        self._axis_to_detect = ""
        self.combinedDetection = 0
        self._prev_combined_id = None

        self._maxed_axis = []
        self._mined_axis = []

        self._buttonindicators = {}
        self._axisindicators = {}
        self._reset_mapping()

        for d in self._input.available_devices():
            if d.supports_mapping:
                self.inputDeviceSelector.addItem(d.name, d.id)

        if len(self._input.available_devices()) > 0:
            self.configButton.setEnabled(True)

        self._map = {}
        self._saved_open_device = None

    @staticmethod
    def _scale(max_value, value):
        return (value / max_value) * 100

    def _reset_mapping(self):
        self._buttonindicators = {
            "pitchPos": self.pitchPos,
            "pitchNeg": self.pitchNeg,
            "rollPos": self.rollPos,
            "rollNeg": self.rollNeg,
            "killswitch": self.killswitch,
            "alt1": self.alt1,
            "alt2": self.alt2,
            "exitapp": self.exitapp,
            "assistedControl": self._assisted_control,
            "muxswitch": self.muxswitch,
        }

        self._axisindicators = {
            "pitch": self.pitchAxisValue,
            "roll": self.rollAxisValue,
            "yaw": self.yawAxisValue,
            "thrust": self.thrustAxisValue,
        }

    def _cancel_config_popup(self, button):
        self._axis_to_detect = ""
        self._button_to_detect = ""

    def _show_config_popup(self, caption, message, directions=[]):
        self._maxed_axis = []
        self._mined_axis = []
        self._popup = QMessageBox()
        self._popup.directions = directions
        self._combined_button = QtWidgets.QPushButton('Combined Axis ' +
                                                      'Detection')
        self.cancelButton = QtWidgets.QPushButton('Cancel')
        self._popup.addButton(self.cancelButton, QMessageBox.DestructiveRole)
        self._popup.setWindowTitle(caption)
        self._popup.setWindowFlags(Qt.Dialog | Qt.MSWindowsFixedSizeDialogHint)
        if len(directions) > 1:
            self._popup.originalMessage = message
            message = self._popup.originalMessage % directions[0]
            self._combined_button.setCheckable(True)
            self._combined_button.blockSignals(True)
            self._popup.addButton(self._combined_button,
                                  QMessageBox.ActionRole)
        self._popup.setText(message)
        self._popup.show()

    def _start_configuration(self):
        self._input.enableRawReading(
            str(self.inputDeviceSelector.currentText()))
        self._input_device_reader.start_reading()
        self._populate_config_dropdown()
        self.profileCombo.setEnabled(True)
        for b in self._detection_buttons:
            b.setEnabled(True)

    def _detect_axis(self, data):
        if (len(self._axis_to_detect) > 0):
            if (self._combined_button and self._combined_button.isChecked() and
                    self.combinedDetection == 0):
                self._combined_button.setDisabled(True)
                self.combinedDetection = 1
            for a in data:
                # Axis must go low and high before it's accepted as selected
                # otherwise maxed out axis (like gyro/acc) in some controllers
                # will always be selected. Not enforcing negative values makes
                # it possible to detect split axis (like bumpers on PS3
                # controller)
                if a not in self._maxed_axis and abs(data[a]) > 0.8:
                    self._maxed_axis.append(a)
                if a not in self._mined_axis and abs(data[a]) < 0.1:
                    self._mined_axis.append(a)
                if a in self._maxed_axis and a in self._mined_axis and len(
                        self._axis_to_detect) > 0:
                    if self.combinedDetection == 0:
                        if data[a] >= 0:
                            self._map_axis(self._axis_to_detect, a, 1.0)
                        else:
                            self._map_axis(self._axis_to_detect, a, -1.0)
                        self._axis_to_detect = ""
                        self._check_and_enable_saving()
                        if self._popup is not None:
                            self.cancelButton.click()
                    elif self.combinedDetection == 2:  # finished detection
                        # not the same axis again ...
                        if self._prev_combined_id != a:
                            self._map_axis(self._axis_to_detect, a, -1.0)
                            self._axis_to_detect = ""
                            self._check_and_enable_saving()
                            if (self._popup is not None):
                                self.cancelButton.click()
                            self.combinedDetection = 0
                    elif self.combinedDetection == 1:
                        self._map_axis(self._axis_to_detect, a, 1.0)
                        self._prev_combined_id = a
                        self.combinedDetection = 2
                        message = (self._popup.originalMessage %
                                   self._popup.directions[1])
                        self._popup.setText(message)

    def _update_mapped_values(self, mapped_data):
        for v in mapped_data.get_all_indicators():
            if v in self._buttonindicators:
                if mapped_data.get(v):
                    self._buttonindicators[v].setChecked(True)
                else:
                    self._buttonindicators[v].setChecked(False)
            if v in self._axisindicators:
                # The sliders used are set to 0-100 and the values from the
                # input-layer is scaled according to the max settings in
                # the input-layer. So scale the value and place 0 in the middle
                scaled_value = mapped_data.get(v)
                if v == "thrust":
                    scaled_value = InputConfigDialogue._scale(
                        self._input.max_thrust, scaled_value
                    )
                if v == "roll" or v == "pitch":
                    scaled_value = InputConfigDialogue._scale(
                        self._input.max_rp_angle, scaled_value
                    )
                if v == "yaw":
                    scaled_value = InputConfigDialogue._scale(
                        self._input.max_yaw_rate, scaled_value
                    )
                self._axisindicators[v].setValue(scaled_value)

    def _map_axis(self, function, key_id, scale):
        self._map["Input.AXIS-{}".format(key_id)] = {}
        self._map["Input.AXIS-{}".format(key_id)]["id"] = key_id
        self._map["Input.AXIS-{}".format(key_id)]["key"] = function
        self._map["Input.AXIS-{}".format(key_id)]["scale"] = scale
        self._map["Input.AXIS-{}".format(key_id)]["offset"] = 0.0
        self._map["Input.AXIS-{}".format(key_id)]["type"] = "Input.AXIS"
        self._input.set_raw_input_map(self._map)

    def _map_button(self, function, key_id):
        # Duplicate buttons are not allowed, remove if there's already one
        # mapped
        prev_button = None
        for m in self._map:
            if "key" in self._map[m] and self._map[m]["key"] == function:
                prev_button = m
        if prev_button:
            del self._map[prev_button]

        self._map["Input.BUTTON-{}".format(key_id)] = {}
        self._map["Input.BUTTON-{}".format(key_id)]["id"] = key_id
        self._map["Input.BUTTON-{}".format(key_id)]["key"] = function
        self._map["Input.BUTTON-{}".format(key_id)]["scale"] = 1.0
        self._map["Input.BUTTON-{}".format(key_id)]["type"] = "Input.BUTTON"
        self._input.set_raw_input_map(self._map)

    def _detect_button(self, data):
        if len(self._button_to_detect) > 0:
            for b in data:
                if data[b] > 0:
                    self._map_button(self._button_to_detect, b)
                    self._button_to_detect = ""
                    self._check_and_enable_saving()
                    if self._popup is not None:
                        self._popup.close()

    def _check_and_enable_saving(self):
        needed_funcs = ["thrust", "yaw", "roll", "pitch"]

        for m in self._map:
            if self._map[m]["key"] in needed_funcs:
                needed_funcs.remove(self._map[m]["key"])

        if len(needed_funcs) == 0:
            self.saveButton.setEnabled(True)

    def _populate_config_dropdown(self):
        configs = ConfigManager().get_list_of_configs()
        if len(configs):
            self.loadButton.setEnabled(True)
        for c in configs:
            self.profileCombo.addItem(c)

    def _axis_detect(self, varname, caption, message, directions=[]):
        self._axis_to_detect = varname
        self._show_config_popup(caption, message, directions)

    def _button_detect(self, varname, caption, message):
        self._button_to_detect = varname
        self._show_config_popup(caption, message)

    def _show_error(self, caption, message):
        QMessageBox.critical(self, caption, message)

    def _load_config_from_file(self):
        loaded_map = ConfigManager().get_config(
            self.profileCombo.currentText())
        if loaded_map:
            self._input.set_raw_input_map(loaded_map)
            self._map = loaded_map
        else:
            logger.warning("Could not load configfile [%s]",
                           self.profileCombo.currentText())
            self._show_error("Could not load config",
                             "Could not load config [%s]" %
                             self.profileCombo.currentText())
        self._check_and_enable_saving()

    def _delete_configuration(self):
        logger.warning("deleteConfig not implemented")

    def _save_config(self):
        config_name = str(self.profileCombo.currentText())
        ConfigManager().save_config(self._map, config_name)
        self.close()

    def showEvent(self, event):
        """Called when dialog is opened"""
        # self._saved_open_device = self._input.get_device_name()
        # self._input.stop_input()
        self._input.pause_input()

    def closeEvent(self, event):
        """Called when dialog is closed"""
        self._input.stop_raw_reading()
        self._input_device_reader.stop_reading()
        # self._input.start_input(self._saved_open_device)
        self._input.resume_input()


class DeviceReader(QThread):
    """Used for polling data from the Input layer during configuration"""
    raw_axis_data_signal = pyqtSignal(object)
    raw_button_data_signal = pyqtSignal(object)
    mapped_values_signal = pyqtSignal(object)

    def __init__(self, input):
        QThread.__init__(self)

        self._input = input
        self._read_timer = QTimer()
        self._read_timer.setInterval(25)

        self._read_timer.timeout.connect(self._read_input)

    def stop_reading(self):
        """Stop polling data"""
        self._read_timer.stop()

    def start_reading(self):
        """Start polling data"""
        self._read_timer.start()

    def _read_input(self):
        [rawaxis, rawbuttons, mapped_values] = self._input.read_raw_values()
        self.raw_axis_data_signal.emit(rawaxis)
        self.raw_button_data_signal.emit(rawbuttons)
        self.mapped_values_signal.emit(mapped_values)<|MERGE_RESOLUTION|>--- conflicted
+++ resolved
@@ -30,17 +30,6 @@
 import logging
 
 import cfclient
-<<<<<<< HEAD
-from PyQt4.QtCore import QThread, SIGNAL
-from PyQt4.QtCore import QTimer
-from PyQt4.QtCore import pyqtSignal
-from PyQt4.QtGui import QMessageBox
-from cfclient.utils.config_manager import ConfigManager
-from PyQt4 import Qt
-from PyQt4 import QtGui
-from PyQt4 import uic
-from PyQt4.Qt import *  # noqa
-=======
 from PyQt5.QtCore import QThread
 from PyQt5.QtCore import QTimer
 from PyQt5.QtCore import pyqtSignal
@@ -50,7 +39,6 @@
 from PyQt5 import QtWidgets
 from PyQt5 import uic
 from PyQt5.Qt import *  # noqa
->>>>>>> 9b95704c
 
 __author__ = 'Bitcraze AB'
 __all__ = ['InputConfigDialogue']
